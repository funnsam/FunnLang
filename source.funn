--- conflicted
+++ resolved
@@ -1,17 +1,5 @@
-<<<<<<< HEAD
-func main() u8 {
-    if (1) {
-        a();
-    } else if (2) {
-        b();
-    } else {
-        c();
-    }
-}
-=======
 @import "*io"
 
 func main() void {
 	out_char('H');
-}
->>>>>>> de975579
+}