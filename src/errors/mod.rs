--- conflicted
+++ resolved
@@ -40,13 +40,6 @@
         use std::fmt::Write;
         for el in self.errors.iter() {
             writeln!(&mut tmp, "{}: {}:", el.lvl, el.err).unwrap();
-<<<<<<< HEAD
-            writeln!(&mut tmp, "    \x1b[0;33m--> \x1b[0;4m{}\x1b[0m", filenames[el.at_file]).unwrap();
-            writeln!(&mut tmp, "{}{} |  {}\n",
-                " ".repeat(4 - format!("{}", el.at_line).len().min(0)),
-                el.at_line.min(lines[el.at_file].len()-1) + 1,
-                lines[el.at_file][el.at_line.min(lines[el.at_file].len()-1)].trim(),
-=======
             writeln!(&mut tmp, "    \x1b[0;33m--> \x1b[0;4m{}\x1b[0m",
                 filenames[el.at_file]
             ).unwrap();
@@ -54,7 +47,6 @@
                 " ".repeat(4 - format!("{}", el.at_line).len().min(0)),
                 el.at_line.min(lines[el.at_file].len()-1) + 1,
                 lines[el.at_file][el.at_line.min(lines[el.at_file].len()-1)].trim()
->>>>>>> b6aeb464
             ).unwrap();
         }
         tmp.pop();
