--- conflicted
+++ resolved
@@ -23,13 +23,6 @@
 
 use clap::Parser;
 
-<<<<<<< HEAD
-    let src = std::fs::read_to_string(path).expect("F");
-    
-    let mut lex = lex(&mut Scanner::new(src.chars().collect::<Vec<char>>()), 0);
-    let mut srcs = vec![src];
-    let mut files = vec![path.to_string()];
-=======
 #[derive(Parser)]
 struct Args {
     #[arg(value_name = "Input file")]
@@ -47,15 +40,11 @@
     let mut lex = lex(&mut Scanner::new(src.chars().collect::<Vec<char>>()), 0);
     let mut srcs = vec![src];
     let mut files = vec![args.input_file];
->>>>>>> b6aeb464
     let tok = preprocess(&mut lex, &mut srcs, &mut files, &mut 1);
     let ast = generate_ast(&tok);
     if ast.err.errors.len() == 0 {
         println!("{:#?}", ast.ast);
     } else {
-<<<<<<< HEAD
-        println!("{}", ast.err.as_string(srcs, files))
-=======
         println!("{}", ast.err.as_string(srcs, files));
         return
     }
@@ -79,7 +68,6 @@
             vcode.emit_assembly(&mut file);
         }
         _ => panic!("Unsupported arch.")
->>>>>>> b6aeb464
     }
 }
 pub fn to_mut_ptr<T>(a: &T) -> &mut T {
