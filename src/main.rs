--- conflicted
+++ resolved
@@ -39,7 +39,6 @@
     let src = std::fs::read_to_string(args.input_file).expect("F");
     let mut lex = lex(&mut Scanner::new(src.chars().collect::<Vec<char>>()));
     let tok = preprocess(&mut lex);
-<<<<<<< HEAD
     let ast = generate_ast(&tok, src);
     println!("{:#?}", ast.ast);
 
@@ -61,13 +60,6 @@
             vcode.emit_assembly();
         }
         _ => panic!("Unsupported arch.")
-=======
-    let ast = generate_ast(&tok, src.clone());
-    if ast.err.errors.len() == 0 {
-        println!("{:#?}", ast.ast);
-    } else {
-        println!("{}", ast.err.as_string(src))
->>>>>>> 8f7df179
     }
 }
 
